# Displacer Ramp Prototype

Interactive React + SVG prototype for the displacement ramp editor used in the planned webcam distortion app. This sandbox lets you explore handle ergonomics, preset workflows, and keyboard support before connecting the ramp output to a WebGL pipeline.

## Features
- Smooth Catmull-Rom curve rendered over a glassy backdrop with baked area fill.
- Drag, double-click to add, and delete handles (endpoints remain locked).
- Quick keyboard nudges with arrow keys; hold `Shift` for finer increments.
- Preset dropdown and snapshot buttons (Linear, Bulge, High Crest, Ripple).
- Inspector panel with range sliders and numeric inputs for exact control.
- Real-time WebGL preview applying the ramp as a displacement map over a procedural texture; tweak intensity to feel the distortion range.
- Optional webcam integration—grant permission to stream your camera through the displacement shader in real time.
- Expanded preset library (Reeded Straight/Curved, Diagonal Sweep, Sawtooth Edge, Frosted Band, Pulse Focus) to mirror common highlight and displacement looks from glass design toolkits.
- Dual-axis workflow: edit horizontal and vertical ramps independently and blend them in the shader for cross-hatched or hammered glass effects.
- Wave modulation slider to control the background wobble applied on top of the ramp-driven displacement.
- One-click exports: capture the current frame as PNG or render an animated GIF clip with configurable duration, frame rate, and resolution scaling.

## Getting Started
```bash
npm install
npm run dev
# open http://localhost:5173
```

## Deploying to GitHub Pages
1. Update `vite.config.ts` so the `base` option matches this repository name (`/displacer/`).
2. Build the production bundle locally:
   ```bash
   npm run build
   ```
<<<<<<< HEAD
3. Commit and push the included `.github/workflows/deploy.yml` workflow (or add it to your fork). The workflow builds the site on every push to `main`, then publishes the `dist/` output using GitHub Pages.
4. In your repository settings, open **Pages** and confirm the source is set to “GitHub Actions.” The deployment workflow will publish to the `github-pages` environment automatically, and subsequent pushes to `main` will refresh the live site.

Once the first deployment completes, the site will be available at `https://<username>.github.io/displacer/`.
=======
3. Publish the contents of the generated `dist/` directory to GitHub Pages. You can automate this with a GitHub Actions workflow that runs the build and deploys `dist/`, or push `dist/` to a `gh-pages` branch using `git subtree push --prefix dist origin gh-pages`.

Once the deployment completes, the site will be available at `https://<username>.github.io/displacer/`.
>>>>>>> 96cb3f87

## Usage Notes
- Double-click anywhere on the curve canvas (excluding the locked edges) to insert a new handle.
- Select a handle to adjust it via sliders, numeric inputs, or arrow keys; press `Delete`/`Backspace` to remove.
- Locked endpoints stay pinned to the left/right edges but their height is editable to test different displacement ramps.
- The editor emits normalized 0-1 coordinates, ready to bake into a 256px LUT texture for the future shader pass. The WebGL panel already converts those samples to a LUT texture and feeds them into the displacement shader.
- WebGL2 is required for the preview; browsers that lack it will show a graceful fallback message.
- Click "Enable webcam" inside the preview panel to test against live video. Stream endings (or permission revocations) cleanly revert to the procedural fallback.
- Horizontal and vertical intensities live under the preview—fine-tune each axis to dial in anisotropic glass behaviour.
- Adjust the “Background waveyness” slider to modulate the animated wobble layered over the dual-axis ramps.
- Use the capture capsule to save stills or GIF loops. Duration accepts 0.5–10s and GIFs are sampled at the specified frame rate (1–30fps) and optional scale factor (10%–100% of preview resolution).

## Next Steps
1. Persist ramps in `localStorage` and add import/export JSON support.
2. Allow multi-channel ramps (RGB) for chromatic dispersion previews.
3. Integrate capture controls and the webcam permission flow sketched in the wireframes.
4. Explore performance toggles (reduced resolution/frame rate) for lower-end devices.<|MERGE_RESOLUTION|>--- conflicted
+++ resolved
@@ -28,16 +28,13 @@
    ```bash
    npm run build
    ```
-<<<<<<< HEAD
 3. Commit and push the included `.github/workflows/deploy.yml` workflow (or add it to your fork). The workflow builds the site on every push to `main`, then publishes the `dist/` output using GitHub Pages.
 4. In your repository settings, open **Pages** and confirm the source is set to “GitHub Actions.” The deployment workflow will publish to the `github-pages` environment automatically, and subsequent pushes to `main` will refresh the live site.
 
 Once the first deployment completes, the site will be available at `https://<username>.github.io/displacer/`.
-=======
 3. Publish the contents of the generated `dist/` directory to GitHub Pages. You can automate this with a GitHub Actions workflow that runs the build and deploys `dist/`, or push `dist/` to a `gh-pages` branch using `git subtree push --prefix dist origin gh-pages`.
 
 Once the deployment completes, the site will be available at `https://<username>.github.io/displacer/`.
->>>>>>> 96cb3f87
 
 ## Usage Notes
 - Double-click anywhere on the curve canvas (excluding the locked edges) to insert a new handle.
